--- conflicted
+++ resolved
@@ -1,10 +1,7 @@
 import inspect
-<<<<<<< HEAD
 import multiprocessing as mp
+import numbers
 import traceback
-=======
-import numbers
->>>>>>> 14b01c76
 from typing import Any, Callable, Dict, Union
 
 import numpy as np
@@ -119,7 +116,6 @@
     return sig.replace(parameters=start_params + wrapper_params + end_params)
 
 
-<<<<<<< HEAD
 class Process(mp.Process):
     """
     A subclass of multiprocessing.Process that makes exceptions
@@ -151,7 +147,8 @@
         if self._pconn.poll():
             self._exception = self._pconn.recv()
         return self._exception
-=======
+
+
 def orange(start, stop, num, rtol=1.e-5, atol=1.e-7):
     """
     Get scan points based on the type of `num`.  If `num` is an
@@ -184,5 +181,4 @@
         num = np.sign(stop - start) * np.abs(num)
         moves = list(np.arange(start, stop + num, num))
 
-    return moves
->>>>>>> 14b01c76
+    return moves